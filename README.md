# simplegoblog

A simple blog system written using the Go Language.

## Overview

The simple go blog system uses only the base packages contained within Go for creating a blog.
All posts are saved and loaded from disk and cached in memory. This makes it extremely easy
to get started as the executable can be run directly on the required machine without any 
external requirements, such as a database.

To create new posts you simply have to create a new file using the template and save it to
the posts folder.

## Maturity

This is my first application written using the Go Language and therefore you should expect
some bugs. 

## Installation

With a healthy Go Language installed, simply run `go get github.com/landonia/simplegoblog/blog`

## Out of Box Example

My blog [landotube](https://github.com/landonia/landotube) was written using simplegoblog.

## Custom Example
    
	package main

	import (
		"flag"
		"github.com/landonia/simplegoblog/blog"
	)

	func main() {
	
		// Define flags
		var postsdir, templatesdir, assetsdir string
		flag.StringVar(&postsdir, "pdir", "../posts", "the directory for storing the posts")
		flag.StringVar(&templatesdir, "tdir", "../templates", "the directory containing the templates")
		flag.StringVar(&assetsdir, "adir", "../assets", "the directory containing the assets")
		flag.Parse()
	
		// Create a new configuration containing the info
		config := &blog.Configuration{DevelopmentMode:true, Postsdir:postsdir, Templatesdir:templatesdir, Assetsdir:assetsdir}
	
		// Create a new blog passing along the configuration
		b := blog.New(config)
	
		// Start the server
		err := b.Start(":8080")
		if err != nil {
			panic()
		}
	}
	
## Future

As the blog posts are marshalled to/from json and written to disk it would make sense
to add a feature that would allow you to use a JSON backed data store such as mongodb.

## About

simplegoblog was written by [Landon Wainwright](http://www.landotube.com) | [GitHub](https://github.com/landonia). 

<<<<<<< HEAD
Follow me on [Twitter @landoman](http://www.twitter.com/landoman)! Although I don't really tweet much tbh.
=======
Follow me on [Twitter @landotube](http://www.twitter.com/landotube)! Although I don't really tweet much tbh.
>>>>>>> bc5893ef
<|MERGE_RESOLUTION|>--- conflicted
+++ resolved
@@ -6,7 +6,7 @@
 
 The simple go blog system uses only the base packages contained within Go for creating a blog.
 All posts are saved and loaded from disk and cached in memory. This makes it extremely easy
-to get started as the executable can be run directly on the required machine without any 
+to get started as the executable can be run directly on the required machine without any
 external requirements, such as a database.
 
 To create new posts you simply have to create a new file using the template and save it to
@@ -15,7 +15,7 @@
 ## Maturity
 
 This is my first application written using the Go Language and therefore you should expect
-some bugs. 
+some bugs.
 
 ## Installation
 
@@ -26,7 +26,7 @@
 My blog [landotube](https://github.com/landonia/landotube) was written using simplegoblog.
 
 ## Custom Example
-    
+
 	package main
 
 	import (
@@ -35,20 +35,20 @@
 	)
 
 	func main() {
-	
+
 		// Define flags
 		var postsdir, templatesdir, assetsdir string
 		flag.StringVar(&postsdir, "pdir", "../posts", "the directory for storing the posts")
 		flag.StringVar(&templatesdir, "tdir", "../templates", "the directory containing the templates")
 		flag.StringVar(&assetsdir, "adir", "../assets", "the directory containing the assets")
 		flag.Parse()
-	
+
 		// Create a new configuration containing the info
 		config := &blog.Configuration{DevelopmentMode:true, Postsdir:postsdir, Templatesdir:templatesdir, Assetsdir:assetsdir}
-	
+
 		// Create a new blog passing along the configuration
 		b := blog.New(config)
-	
+
 		// Start the server
 		err := b.Start(":8080")
 		if err != nil {
@@ -63,10 +63,6 @@
 
 ## About
 
-simplegoblog was written by [Landon Wainwright](http://www.landotube.com) | [GitHub](https://github.com/landonia). 
+simplegoblog was written by [Landon Wainwright](http://www.landotube.com) | [GitHub](https://github.com/landonia).
 
-<<<<<<< HEAD
-Follow me on [Twitter @landoman](http://www.twitter.com/landoman)! Although I don't really tweet much tbh.
-=======
-Follow me on [Twitter @landotube](http://www.twitter.com/landotube)! Although I don't really tweet much tbh.
->>>>>>> bc5893ef
+Follow me on [Twitter @landotube](http://www.twitter.com/landotube)! Although I don't really tweet much tbh.